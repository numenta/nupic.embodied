--- conflicted
+++ resolved
@@ -273,15 +273,10 @@
 
         # Run evaluation, with a given frequency
             if epoch % evaluation_frequency == 0:
-<<<<<<< HEAD
                 # Evalutes with optional hook to collect data
                 hook_manager_class = self.trainer_args.policy_data_collection_hook
                 eval_returns, eval_log_dict, hook_data = self._algo._evaluate_policy(
                     epoch, hook_manager_class
-=======
-                eval_returns, eval_log_dict = self._algo._evaluate_policy(
-                    epoch, policy_hooks=[HiddenActivationsPercentOnHook, AverageSegmentActivationsHook]
->>>>>>> 9c7d4ce7
                 )
                 log_dict["average_return"] = np.mean(eval_returns)
                 log_dict.update(eval_log_dict)
